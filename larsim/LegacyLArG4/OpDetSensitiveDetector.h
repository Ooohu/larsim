////////////////////////////////////////////////////////////////////////
/// \file OpDetSensitiveDetector.h
//
/// \author  bjpjones@mit.edu
////////////////////////////////////////////////////////////////////////
// This is the sensitive detector class for the OpDet detectors.  It is
// associated with the relevant detector volumes in DetectorConstruction.cxx
// and is called via the ProcessHits method every time a particle steps
// within the volume.
//
// The detector owns a hit collection which is passed back to LArG4 at
// the end of the event.  One OpDetSensitiveDetector corresponds to a set
// of OpDet's, which are looked up by their G4PhysicalVolume in the OpDetLookup class.
//
// Photons stepping into the volume are stopped and killed and their trackID,
// 4 position and 4 momentum are stored in the relevant SimPhotons.
//
// Ben Jones, MIT, 06/04/2010
//

#ifndef OpDetSensitiveDetector_h
#define OpDetSensitiveDetector_h 1

#include "Geant4/G4String.hh"
#include "Geant4/G4Types.hh"
#include "Geant4/G4VSensitiveDetector.hh"
class G4HCofThisEvent;
class G4Step;
class G4TouchableHistory;

namespace larg4 {

  class OpDetLookup;
  class OpDetPhotonTable;

  class OpDetSensitiveDetector : public G4VSensitiveDetector {

  public:
<<<<<<< HEAD
    OpDetSensitiveDetector(G4String name);
=======
    OpDetSensitiveDetector(G4String name, bool useLitePhotons = false);
>>>>>>> 8a3fdbdd
    virtual ~OpDetSensitiveDetector() {}

    // Beginning and end of event
    virtual void Initialize(G4HCofThisEvent*);
    virtual void
    EndOfEvent(G4HCofThisEvent*)
    {}

    // Tidy up event in abort
    virtual void
    clear()
    {}

    // Run per step in sensitive volume
    virtual G4bool ProcessHits(G4Step*, G4TouchableHistory*);

    // Required but empty
    virtual void
    DrawAll()
    {}
    virtual void
    PrintAll()
    {}

  private:
<<<<<<< HEAD
=======
    /// Fill simplified lite photons instead of full information photons.
    bool const fUseLitePhotons;

>>>>>>> 8a3fdbdd
    OpDetLookup* fTheOpDetLookup;
    OpDetPhotonTable* fThePhotonTable;

    //double                     fGlobalTimeOffset;

    /// Adds the photon at the specified step with full information.
    void AddPhoton(G4Step const* aStep, int OpDet);

    /// Adds the photon at the specified step with reduced information.
    void AddLitePhoton(G4Step const* aStep, int OpDet);
  };
}

#endif<|MERGE_RESOLUTION|>--- conflicted
+++ resolved
@@ -36,11 +36,7 @@
   class OpDetSensitiveDetector : public G4VSensitiveDetector {
 
   public:
-<<<<<<< HEAD
-    OpDetSensitiveDetector(G4String name);
-=======
     OpDetSensitiveDetector(G4String name, bool useLitePhotons = false);
->>>>>>> 8a3fdbdd
     virtual ~OpDetSensitiveDetector() {}
 
     // Beginning and end of event
@@ -66,12 +62,9 @@
     {}
 
   private:
-<<<<<<< HEAD
-=======
     /// Fill simplified lite photons instead of full information photons.
     bool const fUseLitePhotons;
 
->>>>>>> 8a3fdbdd
     OpDetLookup* fTheOpDetLookup;
     OpDetPhotonTable* fThePhotonTable;
 
