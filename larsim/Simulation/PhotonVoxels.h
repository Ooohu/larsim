/**
 * @file  larsim/Simulation/PhotonVoxels.h
 * @brief Definitions of voxel data structures.
 */

#ifndef LARSIM_SIMULATION_PHOTONVOXELS_H
#define LARSIM_SIMULATION_PHOTONVOXELS_H

// LArSoft libraries
#include "larcorealg/Geometry/geo_vectors_utils.h"
#include "larcoreobj/SimpleTypesAndConstants/geo_vectors.h"

// C/C++ standard libraries
#include <array>
#include <optional>

namespace sim {

  /// Representation of a single small volume (voxel).
  class PhotonVoxel {
  public:
    PhotonVoxel() = default;
    PhotonVoxel(geo::Point_t const& min, geo::Point_t const& max) : fVoxelMin(min), fVoxelMax(max)
    {}
    PhotonVoxel(double xMin, double xMax, double yMin, double yMax, double zMin, double zMax)
      : PhotonVoxel({xMin, yMin, zMin}, {xMax, yMax, zMax})
    {}

  private:
    geo::Point_t fVoxelMin;
    geo::Point_t fVoxelMax;

  public:
    using DefaultPoint = geo::Point_t;

    /// @{
    // the choice of `decltype(auto)` is because in case `geo::Point_t` is the
    // requested `Point` type, a reference to the data member is returned
    // instead of a copy.

    /// Returns the voxel vertex (type `Point`) with the lowest coordinates.
    template <typename Point = DefaultPoint>
    decltype(auto) GetLowerCorner() const;

    /// Returns the voxel vertex (type `Point`) with the highest coordinates.
    template <typename Point = DefaultPoint>
    decltype(auto) GetUpperCorner() const;

    /// Returns the center of the voxel (type `Point`).
    template <typename Point = DefaultPoint>
    Point GetCenter() const;

    /// @}

  }; // class PhotonVoxel

  /// Representation of a region of space diced into voxels.
  class PhotonVoxelDef {
    using DefaultPoint = geo::Point_t;
    using DefaultVector = geo::Vector_t;

    geo::Point_t fLowerCorner;
    geo::Point_t fUpperCorner;
    unsigned int fxSteps = 1U;
    unsigned int fySteps = 1U;
    unsigned int fzSteps = 1U;

  public:
    PhotonVoxelDef() = default;
    PhotonVoxelDef(double xMin,
                   double xMax,
                   int xN,
                   double yMin,
                   double yMax,
                   int yN,
                   double zMin,
                   double zMax,
                   int zN);

    /// Returns the volume vertex (type `Point`) with the lowest coordinates.
    template <typename Point = DefaultPoint>
    decltype(auto) GetRegionLowerCorner() const;

    /// Returns the volume vertex (type `Point`) with the highest coordinates.
    template <typename Point = DefaultPoint>
    decltype(auto) GetRegionUpperCorner() const;

    /// Returns the number of voxels along each of the three dimensions.
    std::array<unsigned int, 3U> GetSteps() const;

<<<<<<< HEAD
=======
    /// Returns a vector describing the span of a single voxel in x, y an z [cm]
>>>>>>> 8a3fdbdd
    template <typename Vector = DefaultVector>
    Vector GetVoxelSize() const;

    /// Returns a vector describing the full span in x, y an z [cm]
    template <typename Vector = DefaultVector, typename Point = DefaultPoint>
    Vector
    GetVolumeSize() const
    {
      return GetRegionUpperCorner<Point>() - GetRegionLowerCorner<Point>();
    }

    /// Returns the total number of voxels in the volume.
    unsigned int GetNVoxels() const;

    /// Returns the ID of the voxel containing `p`, or `-1` if none.
    template <typename Point>
    int GetVoxelID(Point const& p) const;

    int GetVoxelID(double const*) const;
    bool IsLegalVoxelID(int) const;

    struct NeiInfo {
      NeiInfo() = default;
      NeiInfo(int i, double w) : id(i), weight(w) {}
      int id = -1;
      double weight = 0.0;
    };

    /**
     * @brief Returns IDs of the eight neighboring voxels around `v`.
     * @param v location within the mapped volume
     * @return an optional collection of eight neighboring voxels
     *
     * If `v` is not inside the mapped volume, no list is returned (the optional
     * return value evaluates to `false`).
     * Otherwise, each of the eight voxels with the center closest to `v` are
     * returned, each with a weight proportional to the distance of `v` from
     * that center.
     */
    template <typename Point>
    std::optional<std::array<NeiInfo, 8U>> GetNeighboringVoxelIDs(Point const& v) const;

    PhotonVoxel GetPhotonVoxel(int ID) const;
    std::array<int, 3U> GetVoxelCoords(int ID) const;

    /// Returns whether point `p` is inside the region (upper border excluded).
    bool
    isInside(geo::Point_t const& p) const
    {
      return isInsideImpl(p);
    }

    bool operator==(const PhotonVoxelDef& rhs) const;
    bool
    operator!=(const PhotonVoxelDef& rhs) const
    {
      return !((*this) == rhs);
    }

  private:
    int GetVoxelIDImpl(geo::Point_t const& p) const;

    std::optional<std::array<NeiInfo, 8U>> GetNeighboringVoxelIDsImpl(geo::Point_t const& v) const;

    /// Returns the coordinates of the cvoxel containing `p` in step units.
    std::array<double, 3U> GetVoxelStepCoordsUnchecked(geo::Point_t const& p) const;

    /// Returns whether the specified point is within the volume.
    bool
    isInsideImpl(geo::Point_t const& point) const
    {
      return isInsideVolume(point, fLowerCorner, fUpperCorner);
    }

    static bool isInsideVolume(geo::Point_t const& point,
                               geo::Point_t const& lower,
                               geo::Point_t const& upper);
    static bool isInsideRange(double value, double lower, double upper);

  }; // class PhotonVoxelDef

  /// Prints the content of the specified voxel definition into a stream.
  std::ostream& operator<<(std::ostream& out, sim::PhotonVoxelDef const& voxelDef);

<<<<<<< HEAD
=======
} // namespace sim

>>>>>>> 8a3fdbdd
//------------------------------------------------------------------------------
//--- template implementation
//------------------------------------------------------------------------------
//--- sim::PhotonVoxel
//------------------------------------------------------------------------------
template <typename Point /* = DefaultPoint */>
decltype(auto)
sim::PhotonVoxel::GetLowerCorner() const
{
  return geo::vect::convertTo<Point>(fVoxelMin);
}

template <typename Point /* = DefaultPoint */>
decltype(auto)
sim::PhotonVoxel::GetUpperCorner() const
{
  return geo::vect::convertTo<Point>(fVoxelMax);
}

template <typename Point /* = DefaultPoint */>
Point
sim::PhotonVoxel::GetCenter() const
{
  return geo::vect::convertTo<Point>(geo::vect::middlePoint({fVoxelMin, fVoxelMax}));
}

//------------------------------------------------------------------------------
//--- sim::PhotonVoxelDef
//------------------------------------------------------------------------------
template <typename Point /* = DefaultPoint */>
decltype(auto)
sim::PhotonVoxelDef::GetRegionLowerCorner() const
{
  return geo::vect::convertTo<Point>(fLowerCorner);
}

template <typename Point /* = DefaultPoint */>
decltype(auto)
sim::PhotonVoxelDef::GetRegionUpperCorner() const
{
  return geo::vect::convertTo<Point>(fUpperCorner);
}

//------------------------------------------------------------------------------
template <typename Vector /* = DefaultVector */>
Vector
sim::PhotonVoxelDef::GetVoxelSize() const
{
  return {(fUpperCorner.X() - fLowerCorner.X()) / fxSteps,
          (fUpperCorner.Y() - fLowerCorner.Y()) / fySteps,
          (fUpperCorner.Z() - fLowerCorner.Z()) / fzSteps};
} // sim::PhotonVoxelDef::GetVoxelSize()

//------------------------------------------------------------------------------
template <typename Point>
int
sim::PhotonVoxelDef::GetVoxelID(Point const& p) const
{
  return GetVoxelIDImpl(geo::vect::toPoint(p));
}

//------------------------------------------------------------------------------
template <typename Point>
std::optional<std::array<sim::PhotonVoxelDef::NeiInfo, 8U>>
sim::PhotonVoxelDef::GetNeighboringVoxelIDs(Point const& v) const
{
  return GetNeighboringVoxelIDsImpl(geo::vect::toPoint(v));
}

//------------------------------------------------------------------------------

#endif // LARSIM_SIMULATION_PHOTONVOXELS_H<|MERGE_RESOLUTION|>--- conflicted
+++ resolved
@@ -88,10 +88,7 @@
     /// Returns the number of voxels along each of the three dimensions.
     std::array<unsigned int, 3U> GetSteps() const;
 
-<<<<<<< HEAD
-=======
     /// Returns a vector describing the span of a single voxel in x, y an z [cm]
->>>>>>> 8a3fdbdd
     template <typename Vector = DefaultVector>
     Vector GetVoxelSize() const;
 
@@ -176,11 +173,8 @@
   /// Prints the content of the specified voxel definition into a stream.
   std::ostream& operator<<(std::ostream& out, sim::PhotonVoxelDef const& voxelDef);
 
-<<<<<<< HEAD
-=======
 } // namespace sim
 
->>>>>>> 8a3fdbdd
 //------------------------------------------------------------------------------
 //--- template implementation
 //------------------------------------------------------------------------------
